---
layout: overview-large
language: ja

disqus: true

partof: macros
num: 8
outof: 11

title: 準クォート
---
<<<<<<< HEAD
<a href="/ja/overviews/macros/paradise.html"><span class="label important" style="float: right;">MACRO PARADISE</span></a>

**Eugene Burmako 著**<br>
**Eugene Yokota 訳**

準クォート (quasiquote) は 2.11.0-M4 以降の Scala 2.11 のマイルストーン版から含まれる機能だ。Scala 2.10 からもマクロパラダイスプラグインを使うことによって利用可能だ。詳細は[マクロパラダイス](/ja/overviews/macros/paradise.html)ページの説明にしたがってコンパイラプラグインをダウンロードしてほしい。

## 直観

例として、あるクラスかオブジェクトを受け取り、その全てのメソッドを `future` でラッピングした非同期版の複製を作る `async` という[マクロアノテーション](/ja/overviews/macros/annotations.html)を考える。

    @async
    class D {
      def x = 2
      // def asyncX = future { 2 }
    }

    val d = new D
    d.asyncX onComplete {
      case Success(x) => println(x)
      case Failure(_) => println("failed")
    }

そのようなマクロの実装は以下のコードの抜粋のようにできる。この取得、分解、生成コードでラッピング、再構築という流れはマクロ作者にとっては見慣れたものだ。

    case ClassDef(_, _, _, Template(_, _, defs)) =>
      val defs1 = defs collect {
        case DefDef(mods, name, tparams, vparamss, tpt, body) =>
          val tpt1 = if (tpt.isEmpty) tpt else AppliedTypeTree(
            Ident(newTermName("Future")), List(tpt))
          val body1 = Apply(
            Ident(newTermName("future")), List(body))
          val name1 = newTermName("async" + name.capitalize)
          DefDef(mods, name1, tparams, vparamss, tpt1, body1)
      }
      Template(Nil, emptyValDef, defs ::: defs1)

しかし、ベテランのマクロ作者でもこのコードは、かなりシンプルであることは確かだが、例えば、`AppliedTypeTree` と `Apply` の違いなどコードの内部表現の詳細に理解していることを必要とした必要以上に冗長なものであることを認めるだろう。準クォートはパラメータ化された Scala のコードを Scala を使って表現できるドメイン特化言語を提供する:

    val q"class $name extends Liftable { ..$body }" = tree

    val newdefs = body collect {
      case q"def $name[..$tparams](...$vparamss): $tpt = $body" =>
        val tpt1 = if (tpt.isEmpty) tpt else tq"Future[$tpt]"
        val name1 = newTermName("async" + name.capitalize)
        q"def $name1[..$tparams](...$vparamss): $tpt1 = future { $body }"
    }

    q"class $name extends AnyRef { ..${body ++ newdefs} }"

現行の準クォートは [SI-6842](https://issues.scala-lang.org/browse/SI-6842) のため、上記のようには簡潔に書くことができない。[多くのキャスト](https://gist.github.com/7ab617d054f28d68901b)を適用して使えるようになる。

## 詳細

準クォートは `scala.reflect.api.Universe` cake の一部として実装されているため、マクロから準クォートを使うには `import c.universe._` とするだけでいい。公開されている API は `q`、`tq`、`cq`、そして `pq` [文字列補間子](/ja/overviews/core/string-interpolation.html)を提供し (値と型の準クォートに対応する)、構築と分解の両方をサポートする。つまり、普通のコードとパターンケースの左辺値において使うことができる。

<table>
<thead>
<tr><th>補間子</th><th>対象</th><th>構築</th><th>分解</th></tr>
</thead>
<tbody>
<tr><td><code>q</code></td><td>値構文木</td><td><code>q"future{ $body }"</code></td><td><code>case q"future{ $body }" =&gt;</code></td></tr>
<tr><td><code>tq</code></td><td>型構文木</td><td><code>tq"Future[$t]"</code></td><td><code>case tq"Future[$t]" =&gt;</code></td></tr>
<tr><td><code>cq</code></td><td>ケース</td><td><code>cq"x =&gt; x"</code></td><td><code>case cq"$pat =&gt; ${_}" =&gt;</code></td></tr>
<tr><td><code>pq</code></td><td>パターン</td><td><code>pq"xs @ (hd :: tl)"</code></td><td><code>case pq"$id @ ${_}" =&gt;</code></td></tr>
</tbody>
</table>

普通の文字列補間子と違い、準クォートは単独の構文木、構文木のリスト、構文木のリストのリストの挿入または抽出を区別するために複数のスプライシングの方法をサポートしている。スプライス対象とスプライス演算子の基数のミスマッチはコンパイル時のエラーとなる。

    scala> val name = TypeName("C")
    name: scala.reflect.runtime.universe.TypeName = C

    scala> val q"class $name1" = q"class $name"
    name1: scala.reflect.runtime.universe.Name = C

    scala> val args = List(Literal(Constant(2)))
    args: List[scala.reflect.runtime.universe.Literal] = List(2)

    scala> val q"foo(..$args1)" = q"foo(..$args)"
    args1: List[scala.reflect.runtime.universe.Tree] = List(2)

    scala> val argss = List(List(Literal(Constant(2))), List(Literal(Constant(3))))
    argss: List[List[scala.reflect.runtime.universe.Literal]] = List(List(2), List(3))

    scala> val q"foo(...$argss1)" = q"foo(...$argss)"
    argss1: List[List[scala.reflect.runtime.universe.Tree]] = List(List(2), List(3))

## コツとトリック

### Liftable

非構文木のスプライシングを簡易化するために、準クォートは `Lifttable` 型クラスを提供して、値がスプライスされたときにどのように構文木に変換されるかを定義する。プリミティブ型と文字列を `Literal(Constant(...))` にラッピングする `Liftable` インスタンスは提供されている。簡単なケースクラスやリストのための独自のインスタンスを定義することをお勧めする。
=======
>>>>>>> 9203e38d

準クォートのガイドは [/overviews/quasiquotes/intro.html](/overviews/quasiquotes/intro.html) に移動した。<|MERGE_RESOLUTION|>--- conflicted
+++ resolved
@@ -10,101 +10,5 @@
 
 title: 準クォート
 ---
-<<<<<<< HEAD
-<a href="/ja/overviews/macros/paradise.html"><span class="label important" style="float: right;">MACRO PARADISE</span></a>
-
-**Eugene Burmako 著**<br>
-**Eugene Yokota 訳**
-
-準クォート (quasiquote) は 2.11.0-M4 以降の Scala 2.11 のマイルストーン版から含まれる機能だ。Scala 2.10 からもマクロパラダイスプラグインを使うことによって利用可能だ。詳細は[マクロパラダイス](/ja/overviews/macros/paradise.html)ページの説明にしたがってコンパイラプラグインをダウンロードしてほしい。
-
-## 直観
-
-例として、あるクラスかオブジェクトを受け取り、その全てのメソッドを `future` でラッピングした非同期版の複製を作る `async` という[マクロアノテーション](/ja/overviews/macros/annotations.html)を考える。
-
-    @async
-    class D {
-      def x = 2
-      // def asyncX = future { 2 }
-    }
-
-    val d = new D
-    d.asyncX onComplete {
-      case Success(x) => println(x)
-      case Failure(_) => println("failed")
-    }
-
-そのようなマクロの実装は以下のコードの抜粋のようにできる。この取得、分解、生成コードでラッピング、再構築という流れはマクロ作者にとっては見慣れたものだ。
-
-    case ClassDef(_, _, _, Template(_, _, defs)) =>
-      val defs1 = defs collect {
-        case DefDef(mods, name, tparams, vparamss, tpt, body) =>
-          val tpt1 = if (tpt.isEmpty) tpt else AppliedTypeTree(
-            Ident(newTermName("Future")), List(tpt))
-          val body1 = Apply(
-            Ident(newTermName("future")), List(body))
-          val name1 = newTermName("async" + name.capitalize)
-          DefDef(mods, name1, tparams, vparamss, tpt1, body1)
-      }
-      Template(Nil, emptyValDef, defs ::: defs1)
-
-しかし、ベテランのマクロ作者でもこのコードは、かなりシンプルであることは確かだが、例えば、`AppliedTypeTree` と `Apply` の違いなどコードの内部表現の詳細に理解していることを必要とした必要以上に冗長なものであることを認めるだろう。準クォートはパラメータ化された Scala のコードを Scala を使って表現できるドメイン特化言語を提供する:
-
-    val q"class $name extends Liftable { ..$body }" = tree
-
-    val newdefs = body collect {
-      case q"def $name[..$tparams](...$vparamss): $tpt = $body" =>
-        val tpt1 = if (tpt.isEmpty) tpt else tq"Future[$tpt]"
-        val name1 = newTermName("async" + name.capitalize)
-        q"def $name1[..$tparams](...$vparamss): $tpt1 = future { $body }"
-    }
-
-    q"class $name extends AnyRef { ..${body ++ newdefs} }"
-
-現行の準クォートは [SI-6842](https://issues.scala-lang.org/browse/SI-6842) のため、上記のようには簡潔に書くことができない。[多くのキャスト](https://gist.github.com/7ab617d054f28d68901b)を適用して使えるようになる。
-
-## 詳細
-
-準クォートは `scala.reflect.api.Universe` cake の一部として実装されているため、マクロから準クォートを使うには `import c.universe._` とするだけでいい。公開されている API は `q`、`tq`、`cq`、そして `pq` [文字列補間子](/ja/overviews/core/string-interpolation.html)を提供し (値と型の準クォートに対応する)、構築と分解の両方をサポートする。つまり、普通のコードとパターンケースの左辺値において使うことができる。
-
-<table>
-<thead>
-<tr><th>補間子</th><th>対象</th><th>構築</th><th>分解</th></tr>
-</thead>
-<tbody>
-<tr><td><code>q</code></td><td>値構文木</td><td><code>q"future{ $body }"</code></td><td><code>case q"future{ $body }" =&gt;</code></td></tr>
-<tr><td><code>tq</code></td><td>型構文木</td><td><code>tq"Future[$t]"</code></td><td><code>case tq"Future[$t]" =&gt;</code></td></tr>
-<tr><td><code>cq</code></td><td>ケース</td><td><code>cq"x =&gt; x"</code></td><td><code>case cq"$pat =&gt; ${_}" =&gt;</code></td></tr>
-<tr><td><code>pq</code></td><td>パターン</td><td><code>pq"xs @ (hd :: tl)"</code></td><td><code>case pq"$id @ ${_}" =&gt;</code></td></tr>
-</tbody>
-</table>
-
-普通の文字列補間子と違い、準クォートは単独の構文木、構文木のリスト、構文木のリストのリストの挿入または抽出を区別するために複数のスプライシングの方法をサポートしている。スプライス対象とスプライス演算子の基数のミスマッチはコンパイル時のエラーとなる。
-
-    scala> val name = TypeName("C")
-    name: scala.reflect.runtime.universe.TypeName = C
-
-    scala> val q"class $name1" = q"class $name"
-    name1: scala.reflect.runtime.universe.Name = C
-
-    scala> val args = List(Literal(Constant(2)))
-    args: List[scala.reflect.runtime.universe.Literal] = List(2)
-
-    scala> val q"foo(..$args1)" = q"foo(..$args)"
-    args1: List[scala.reflect.runtime.universe.Tree] = List(2)
-
-    scala> val argss = List(List(Literal(Constant(2))), List(Literal(Constant(3))))
-    argss: List[List[scala.reflect.runtime.universe.Literal]] = List(List(2), List(3))
-
-    scala> val q"foo(...$argss1)" = q"foo(...$argss)"
-    argss1: List[List[scala.reflect.runtime.universe.Tree]] = List(List(2), List(3))
-
-## コツとトリック
-
-### Liftable
-
-非構文木のスプライシングを簡易化するために、準クォートは `Lifttable` 型クラスを提供して、値がスプライスされたときにどのように構文木に変換されるかを定義する。プリミティブ型と文字列を `Literal(Constant(...))` にラッピングする `Liftable` インスタンスは提供されている。簡単なケースクラスやリストのための独自のインスタンスを定義することをお勧めする。
-=======
->>>>>>> 9203e38d
 
 準クォートのガイドは [/overviews/quasiquotes/intro.html](/overviews/quasiquotes/intro.html) に移動した。