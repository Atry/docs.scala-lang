--- conflicted
+++ resolved
@@ -5,9 +5,9 @@
 partof: reflection
 num: 3
 ---
+Coming soon!
 
-<<<<<<< HEAD
-Scala reflection can be thought of in two ways.
+<!-- Scala reflection can be thought of in two ways.
 
 Scala reflection does three things:
 
@@ -15,9 +15,6 @@
 
 Scala has been missing its own reflection for some time. Scala Reflection offers
 What can be done with `Symbol`s, `Tree`s, and `Type`s.
-=======
-Coming soon!
->>>>>>> 91dd7ffa
 
 ## Symbols
 
@@ -27,4 +24,4 @@
 
 ## Trees
 
-## Types+## Types -->